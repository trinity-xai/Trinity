package edu.jhuapl.trinity.javafx.javafx3d.animated;

import javafx.animation.AnimationTimer;
import javafx.geometry.Point3D;
import javafx.scene.Group;
import javafx.scene.Node;
import javafx.scene.paint.Color;
import javafx.scene.paint.PhongMaterial;
import javafx.scene.shape.Cylinder;
import javafx.scene.transform.Rotate;
import org.slf4j.Logger;
import org.slf4j.LoggerFactory;

/**
 * @author Sean Phillips
 */
public class RadialGrid extends Group {

    private static final Logger LOG = LoggerFactory.getLogger(RadialGrid.class);
    private final Rotate worldRotateY = new Rotate(0, Rotate.Y_AXIS);
    private static final int NUM_CIRCLES = 5;
    private static final int NUM_RADIAL_LINES = 20;
    private static final double MAX_RADIUS = 1000;
    private static final double LINE_RADIUS = 0.5;
    private static final double CIRCLE_SEGMENTS = 60;
    AnimationTimer pulseAnimator;
    private double pulseScalar = 0.25;
    private double baseRadius = LINE_RADIUS;
    private double rotationSpeed = 7; // degrees per second
    private double pulseSpeedHz = 0.12; // pulses per second
    private boolean enableRotation = false;
    private boolean enablePulsation = false;
    public PhongMaterial gridMaterial = new PhongMaterial(Color.DEEPSKYBLUE); // deep sky blue

    public RadialGrid() {
        this(NUM_CIRCLES, NUM_RADIAL_LINES, MAX_RADIUS, LINE_RADIUS, CIRCLE_SEGMENTS);
    }

    public RadialGrid(int circles, int radialLines, double maxRadius, double lineRadius, double circleSegments) {
        gridMaterial.setSpecularColor(Color.LIGHTCYAN);
        getTransforms().add(worldRotateY); // apply the rotating transform
        // Build grid and axis markers
        createRadialGrid(circles, radialLines, maxRadius, lineRadius, circleSegments);

        pulseAnimator = new AnimationTimer() {
            private long startTime = -1;
            private long lastTime = 0;

            @Override
            public void handle(long now) {
                if (startTime < 0) startTime = now;
                if (lastTime > 0) {
                    if (isEnableRotation()) {
                        double deltaSeconds = (now - lastTime) / 1_000_000_000.0;
                        double deltaAngle = deltaSeconds * getRotationSpeed();
                        getWorldRotateY().setAngle(getWorldRotateY().getAngle() + deltaAngle);
                    }
                }
                lastTime = now;

                if (isEnablePulsation()) {
                    double elapsedSec = (now - startTime) / 1_000_000_000.0;
                    double pulse = (Math.sin(2 * Math.PI * getPulseSpeedHz() * elapsedSec) + 1) / 2; // 0 to 1
                    // Optional: vary radius slightly for "breathing"
                    for (Node node : getChildren()) {
                        if (node instanceof Cylinder cylinder) {
                            cylinder.setRadius(getBaseRadius() * (getPulseScalar() + pulse));
                        }
                    }
                }
            }
        };
    }

    public void regenerate(int circles, int radialLines, double maxRadius, double lineRadius, double circleSegments) {
        getChildren().clear();
        createRadialGrid(circles, radialLines, maxRadius, lineRadius, circleSegments);
    }

    public void setEnableAnimation(boolean enable) {
        if (enable)
            pulseAnimator.start();
        else
            pulseAnimator.stop();
    }

    private void createRadialGrid(int numCircles, int radialLines, double maxRadius, double lineRadius, double circleSegments) {

        // Draw concentric circles using short cylinders
        for (int i = 1; i <= numCircles; i++) {
            double radius = (maxRadius / numCircles) * i;
            for (int j = 0; j < circleSegments; j++) {
                double angle1 = 2 * Math.PI * j / circleSegments;
                double angle2 = 2 * Math.PI * (j + 1) / circleSegments;

                double x1 = radius * Math.cos(angle1);
                double z1 = radius * Math.sin(angle1);
                double x2 = radius * Math.cos(angle2);
                double z2 = radius * Math.sin(angle2);

                addLine3D(this, x1, 0, z1, x2, 0, z2, lineRadius, gridMaterial);
            }
        }

        // Draw radial lines
        for (int i = 0; i < radialLines; i++) {
            double angle = 2 * Math.PI * i / radialLines;
            double x = maxRadius * Math.cos(angle);
            double z = maxRadius * Math.sin(angle);

            addLine3D(this, 0, 0, 0, x, 0, z, lineRadius, gridMaterial);
        }
    }

    public static void addLine3D(Group group, double x1, double y1, double z1,
                                 double x2, double y2, double z2, double radius, PhongMaterial material) {
        // Vector from point A to B
        double dx = x2 - x1;
        double dy = y2 - y1;
        double dz = z2 - z1;
        double length = Math.sqrt(dx * dx + dy * dy + dz * dz);
        if (length < 1e-6) return;

        // Create cylinder (default aligned along Y)
        Cylinder line = new Cylinder(radius, length);
        line.setMaterial(material);

        // Move to midpoint
        double midX = (x1 + x2) / 2.0;
        double midY = (y1 + y2) / 2.0;
        double midZ = (z1 + z2) / 2.0;
        line.setTranslateX(midX);
        line.setTranslateY(midY);
        line.setTranslateZ(midZ);

        // Default direction of cylinder is (0,1,0)
        Point3D originDirection = new Point3D(0, 1, 0);
        Point3D targetDirection = new Point3D(dx, dy, dz).normalize();

        // Compute rotation axis and angle
        Point3D rotationAxis = originDirection.crossProduct(targetDirection);
        double angle = Math.toDegrees(Math.acos(originDirection.dotProduct(targetDirection)));

        if (!rotationAxis.equals(Point3D.ZERO)) {
            line.getTransforms().add(new Rotate(angle, rotationAxis));
        }

        group.getChildren().add(line);
    }

    /**
     * @return the rotationSpeed
     */
    public double getRotationSpeed() {
        return rotationSpeed;
    }

    /**
     * @param rotationSpeed the rotationSpeed to set
     */
    public void setRotationSpeed(double rotationSpeed) {
        this.rotationSpeed = rotationSpeed;
    }

    /**
     * @return the pulseSpeedHz
     */
    public double getPulseSpeedHz() {
        return pulseSpeedHz;
    }

    /**
     * @param pulseSpeedHz the pulseSpeedHz to set
     */
    public void setPulseSpeedHz(double pulseSpeedHz) {
        this.pulseSpeedHz = pulseSpeedHz;
    }

    /**
     * @return the enableRotation
     */
    public boolean isEnableRotation() {
        return enableRotation;
    }

    /**
     * @param enableRotation the enableRotation to set
     */
    public void setEnableRotation(boolean enableRotation) {
        this.enableRotation = enableRotation;
    }

    /**
     * @return the enablePulsation
     */
    public boolean isEnablePulsation() {
        return enablePulsation;
    }

    /**
     * @param enablePulsation the enablePulsation to set
     */
    public void setEnablePulsation(boolean enablePulsation) {
        this.enablePulsation = enablePulsation;
    }

    /**
     * @return the baseRadius
     */
    public double getBaseRadius() {
        return baseRadius;
    }

    /**
     * @param baseRadius the baseRadius to set
     */
    public void setBaseRadius(double baseRadius) {
        this.baseRadius = baseRadius;
    }

    /**
     * @return the pulseScalar
     */
    public double getPulseScalar() {
        return pulseScalar;
    }

    /**
     * @param pulseScalar the pulseScalar to set
     */
    public void setPulseScalar(double pulseScalar) {
        this.pulseScalar = pulseScalar;
    }
<<<<<<< HEAD
=======

>>>>>>> e33827fe
    /**
     * @return the worldRotateY
     */
    public Rotate getWorldRotateY() {
        return worldRotateY;
<<<<<<< HEAD
    }    
=======
    }
>>>>>>> e33827fe
}<|MERGE_RESOLUTION|>--- conflicted
+++ resolved
@@ -231,18 +231,11 @@
     public void setPulseScalar(double pulseScalar) {
         this.pulseScalar = pulseScalar;
     }
-<<<<<<< HEAD
-=======
-
->>>>>>> e33827fe
+
     /**
      * @return the worldRotateY
      */
     public Rotate getWorldRotateY() {
         return worldRotateY;
-<<<<<<< HEAD
-    }    
-=======
-    }
->>>>>>> e33827fe
+    }
 }