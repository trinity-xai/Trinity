--- conflicted
+++ resolved
@@ -42,11 +42,7 @@
         rotateToggle.setOnAction(e -> {
             radialGrid.setEnableRotation(rotateToggle.isSelected());
             radialGrid.getScene().getRoot().fireEvent(
-<<<<<<< HEAD
-                new ApplicationEvent(ApplicationEvent.CAMERA_ORBIT_MODE, 
-=======
                 new ApplicationEvent(ApplicationEvent.CAMERA_ORBIT_MODE,
->>>>>>> e33827fe
                     rotateToggle.isSelected()));
         });
 
