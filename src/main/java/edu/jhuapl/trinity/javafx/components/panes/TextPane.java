--- conflicted
+++ resolved
@@ -182,10 +182,7 @@
         currentText = text;
         addText(currentText);
     }
-<<<<<<< HEAD
-=======
-
->>>>>>> e33827fe
+
     public void addText(String text) {
         addLine(text,
             new Font((String) logToolbar.fontChoiceBox.getValue(),
