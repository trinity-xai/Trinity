--- conflicted
+++ resolved
@@ -57,7 +57,6 @@
 import java.util.ArrayList;
 import java.util.List;
 import java.util.ResourceBundle;
-import javafx.scene.layout.BorderPane;
 
 /**
  * FXML Controller class
@@ -185,11 +184,7 @@
     @FXML
     private BorderPane mdsPane;
     private MdsControlBox mdsControlBox;
-<<<<<<< HEAD
-    
-=======
-
->>>>>>> e33827fe
+
     Scene scene;
     private final String ALL = "ALL";
     boolean reactive = true;
@@ -211,11 +206,7 @@
         setupDistanceControls();
         mdsControlBox = new MdsControlBox();
         mdsPane.setCenter(mdsControlBox);
-<<<<<<< HEAD
-        
-=======
-
->>>>>>> e33827fe
+
         if (null != root) {
             root.addEventHandler(DragEvent.DRAG_OVER, event -> {
                 event.acceptTransferModes(TransferMode.COPY);
