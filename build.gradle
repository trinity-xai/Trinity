--- conflicted
+++ resolved
@@ -147,11 +147,7 @@
 }
 
 tasks.named('wrapper', Wrapper) {
-<<<<<<< HEAD
-    gradleVersion = '8.10'
-=======
     gradleVersion = '8.10.1'
->>>>>>> 338307fe
     distributionType = Wrapper.DistributionType.BIN
 }
 
@@ -207,29 +203,6 @@
 javafx {
     version = "$fxVersion"
     modules = ['javafx.controls', 'javafx.fxml', 'javafx.swing', 'javafx.media']
-<<<<<<< HEAD
-    // For custom packaging on Intel Hardware
-    if (project.isAppleSiliconBuild) {
-        platform = 'osx-aarch64'
-    }
-}
-
-gluonfx {
-    target = "host"
-    javafxStaticSdkVersion = "$fxStaticVersion"
-    // Verbose logging
-    verbose = true
-    // Add default nativeCompile args
-    compilerArgs.add('-Dprism.maxvram=2G') // exposed for at-build-time visibility
-    compilerArgs.add('-Dprism.targetvram=256M') // exposed for at-build-time visibility
-    compilerArgs.add('-Dprism.verbose=false') // exposed for at-build-time visibility
-    compilerArgs.add('-Dprism.poolstats=false') // exposed for at-build-time visibility
-    compilerArgs.add('-Dprism.pooldebug=false') // exposed for at-build-time visibility
-    compilerArgs.add('-Djavafx.animation.fullspeed=true') // exposed for at-build-time visibility
-    compilerArgs.add('-J-XX:MaxRAMPercentage=80') // use 80% system ram to compile image
-    compilerArgs.add('-H:+UnlockExperimentalVMOptions')
-=======
->>>>>>> 338307fe
 }
 
 // </editor-fold>
